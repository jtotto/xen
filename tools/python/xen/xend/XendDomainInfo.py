--- conflicted
+++ resolved
@@ -438,14 +438,10 @@
             defaultInfo('on_crash',     lambda: "restart")
             defaultInfo('cpu',          lambda: None)
             defaultInfo('cpu_weight',   lambda: 1.0)
-<<<<<<< HEAD
-            defaultInfo('vcpus',        lambda: 1)
+            defaultInfo('vcpus',        lambda: int(1))
 
             self.info['vcpus'] = int(self.info['vcpus'])
 
-=======
-            defaultInfo('vcpus',        lambda: int(1))
->>>>>>> dc66fe31
             defaultInfo('vcpu_avail',   lambda: (1 << self.info['vcpus']) - 1)
             defaultInfo('bootloader',   lambda: None)
             defaultInfo('backend',      lambda: [])
